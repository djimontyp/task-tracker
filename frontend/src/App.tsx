import React, { useState, useEffect, useRef } from 'react';
import { ThemeProvider, ThemeToggle } from './components/ThemeProvider';
<<<<<<< HEAD
import { TabNavigation, MobileTabNavigation, Tab } from './components/TabNavigation';
import { MessageFilters, MessageFiltersState } from './components/MessageFilters';
import './theme.css';
import './components/ThemeProvider.css';
import './components/TabNavigation.css';
import './components/MessageFilters.css';
=======
import { SidebarLayout } from './components/SidebarLayout';
import { MenuItem } from './components/Sidebar';
import './theme.css';
import './components/ThemeProvider.css';
>>>>>>> ff54922c
import './App.css';

interface Message {
  id: number;
  external_message_id: string;
  content: string;
  author: string;
  sent_at: string;
  source_name: string;
  analyzed: boolean;
}

interface Task {
  id: string;
  title: string;
  description: string;
  category: string;
  priority: 'low' | 'medium' | 'high' | 'critical';
  status: 'open' | 'in_progress' | 'completed';
  created_at: string;
}

interface WebhookSettings {
  protocol: 'http' | 'https';
  host: string;
  webhookUrl: string;
  isActive: boolean;
}

interface WebhookOperationResult {
  success: boolean;
  message: string;
}

function AppContent() {
  const [messages, setMessages] = useState<Message[]>([]);
  const [tasks, setTasks] = useState<Task[]>([]);
  const [connectionStatus, setConnectionStatus] = useState<'connecting' | 'connected' | 'disconnected'>('connecting');
  const [config, setConfig] = useState<{wsUrl: string, apiBaseUrl: string} | null>(null);
  const [activeTab, setActiveTab] = useState('dashboard');
  const [isAnalyzing, setIsAnalyzing] = useState(false);
  const [analysisResult, setAnalysisResult] = useState<{type: 'success' | 'error' | null; message: string}>({type: null, message: ''});
  const [messageFilters, setMessageFilters] = useState<MessageFiltersState>({
    author: '',
    source: '',
    dateFrom: '',
    dateTo: ''
  });
  const [filteredMessages, setFilteredMessages] = useState<Message[]>([]);
  const ws = useRef<WebSocket | null>(null);
  const reconnectAttempts = useRef(0);
  const maxReconnectAttempts = 5;

  useEffect(() => {
    // Fetch client configuration from API
    const fetchConfig = async () => {
      try {
        const protocol = window.location.protocol;
        const apiHost = window.location.hostname + ':8000';
        const configUrl = `${protocol}//${apiHost}/api/config`;

        const response = await fetch(configUrl);
        const clientConfig = await response.json();
        setConfig(clientConfig);
      } catch (error) {
        console.error('Failed to fetch config, using defaults:', error);
        // Fallback to auto-detection - API is always on port 8000
        const protocol = window.location.protocol === 'https:' ? 'wss:' : 'ws:';
        const apiProtocol = window.location.protocol;
        const apiHost = window.location.hostname + ':8000';
        setConfig({
          wsUrl: `${protocol}//${apiHost}/ws`,
          apiBaseUrl: `${apiProtocol}//${apiHost}`
        });
      }
    };

    fetchConfig();
  }, []);

  useEffect(() => {
    if (!config) return;

    // Load existing messages from API
    loadMessagesFromAPI();

    // WebSocket connection
    const connectWebSocket = () => {
      const wsUrl = config.wsUrl.replace('ws://', window.location.protocol === 'https:' ? 'wss://' : 'ws://');

      console.log('Connecting to WebSocket:', wsUrl);
      ws.current = new WebSocket(wsUrl);

      ws.current.onopen = () => {
        console.log('WebSocket connected');
        setConnectionStatus('connected');
        reconnectAttempts.current = 0;
      };

      ws.current.onmessage = (event) => {
        const data = JSON.parse(event.data);
        console.log('WebSocket message received:', data);

        if (data.type === 'connection') {
          console.log('WebSocket connection confirmed:', data.data.message);
        } else if (data.type === 'message') {
          // Real-time messages only - no deduplication needed since no history
          const messageData = { ...data.data, analyzed: data.data.analyzed || false };

          // Always update the main messages state for real-time display
          setMessages(prev => {
            // Keep only the last 10 real-time messages for live display
            return [messageData, ...prev].slice(0, 10);
          });

          // Apply filters to the new message if filters are active
          const hasActiveFilters = Object.values(messageFilters).some(v => v !== '');
          if (hasActiveFilters && matchesFilters(messageData, messageFilters)) {
            setFilteredMessages(prev => [messageData, ...prev].slice(0, 50));
          } else if (!hasActiveFilters) {
            // If no filters are active, update filtered messages too
            setFilteredMessages(prev => [messageData, ...prev].slice(0, 50));
          }

          console.log('💬 New real-time message:', messageData);
        } else if (data.type === 'task_created') {
          // Handle new tasks created from analysis
          setTasks(prev => [data.data, ...prev]);
          console.log('✅ New task created:', data.data);
        }
      };

      ws.current.onclose = (event) => {
        console.log('WebSocket disconnected', event.code, event.reason);
        setConnectionStatus('disconnected');

        // Exponential backoff reconnection
        if (reconnectAttempts.current < maxReconnectAttempts) {
          const delay = Math.min(1000 * Math.pow(2, reconnectAttempts.current), 10000);
          console.log(`Reconnecting in ${delay}ms (attempt ${reconnectAttempts.current + 1})`);
          reconnectAttempts.current++;
          setTimeout(connectWebSocket, delay);
        } else {
          console.log('Max reconnection attempts reached');
        }
      };

      ws.current.onerror = (error) => {
        console.error('WebSocket error:', error);
        setConnectionStatus('disconnected');
      };
    };

    connectWebSocket();

    return () => {
      if (ws.current) {
        ws.current.close();
      }
    };
  }, [config]);

  const formatTimestamp = (timestamp: string) => {
    return new Date(timestamp).toLocaleTimeString();
  };

  const handleAnalyzeDay = async () => {
    if (!config?.apiBaseUrl) {
      setAnalysisResult({type: 'error', message: 'API configuration not available'});
      return;
    }

    setIsAnalyzing(true);
    setAnalysisResult({type: null, message: ''});

    try {
      const response = await fetch(`${config.apiBaseUrl}/api/analyze-day`, {
        method: 'POST',
        headers: {'Content-Type': 'application/json'}
      });

      const result = await response.json();

      if (response.ok && result.success) {
        setAnalysisResult({
          type: 'success',
          message: `Successfully analyzed ${result.messages_processed} messages and created ${result.tasks_created} task(s)`
        });

        // Refresh messages to show updated analyzed status
        await loadMessagesFromAPI();
      } else {
        setAnalysisResult({
          type: 'error',
          message: result.message || 'Analysis failed'
        });
      }
    } catch (error) {
      setAnalysisResult({
        type: 'error',
        message: 'Failed to connect to API for analysis'
      });
    }

    setIsAnalyzing(false);
    setTimeout(() => setAnalysisResult({type: null, message: ''}), 5000);
  };

  const loadMessagesFromAPI = async (filters?: MessageFiltersState) => {
    if (!config?.apiBaseUrl) return;

    try {
      // Build query string from filters
      const queryParams = new URLSearchParams();
      queryParams.set('limit', '50'); // Increase limit when filtering

      const currentFilters = filters || messageFilters;
      if (currentFilters.author) queryParams.set('author', currentFilters.author);
      if (currentFilters.source) queryParams.set('source', currentFilters.source);
      if (currentFilters.dateFrom) queryParams.set('date_from', currentFilters.dateFrom);
      if (currentFilters.dateTo) queryParams.set('date_to', currentFilters.dateTo);

      const url = `${config.apiBaseUrl}/api/messages?${queryParams.toString()}`;
      const response = await fetch(url);

      if (response.ok) {
        const apiMessages = await response.json();
        setFilteredMessages(apiMessages);
        // Keep unfiltered messages for real-time updates
        if (!filters && Object.values(currentFilters).every(v => !v)) {
          setMessages(apiMessages);
        }
      }
    } catch (error) {
      console.error('Failed to load messages from API:', error);
    }
  };

  const handleFiltersChange = async (filters: MessageFiltersState) => {
    setMessageFilters(filters);
    await loadMessagesFromAPI(filters);
  };

  const matchesFilters = (message: Message, filters: MessageFiltersState): boolean => {
    // Author filter
    if (filters.author && !message.author.toLowerCase().includes(filters.author.toLowerCase())) {
      return false;
    }

    // Source filter
    if (filters.source && !message.source_name.toLowerCase().includes(filters.source.toLowerCase())) {
      return false;
    }

    // Date filters
    const messageDate = new Date(message.sent_at);
    if (filters.dateFrom) {
      const fromDate = new Date(filters.dateFrom);
      if (messageDate < fromDate) {
        return false;
      }
    }

    if (filters.dateTo) {
      const toDate = new Date(filters.dateTo);
      toDate.setHours(23, 59, 59, 999); // Include entire day
      if (messageDate > toDate) {
        return false;
      }
    }

    return true;
  };

  const getUnanalyzedCount = () => {
    return messages.filter(msg => !msg.analyzed).length;
  };

  // Dashboard Tab Content
  const DashboardContent = () => (
    <div className="dashboard-content animate-fade-in">
      <div className="dashboard-header">
        <h2 className="dashboard-title">📊 Dashboard</h2>
        <div className="dashboard-actions">
          <button
            className={`btn-primary analyze-btn ${isAnalyzing ? 'loading' : ''}`}
            onClick={handleAnalyzeDay}
            disabled={isAnalyzing || getUnanalyzedCount() === 0}
            title={getUnanalyzedCount() === 0 ? 'No unanalyzed messages' : `Analyze ${getUnanalyzedCount()} unanalyzed messages`}
          >
            {isAnalyzing ? '⏳ Analyzing...' : `🤖 Analyze Day (${getUnanalyzedCount()})`}
          </button>
        </div>
      </div>

      {analysisResult.type && (
        <div className={`analysis-status ${analysisResult.type}`}>
          {analysisResult.message}
        </div>
      )}

      <div className="dashboard-grid">
        <div className="stat-card bg-card shadow-md rounded-lg">
          <div className="stat-icon">📊</div>
          <div className="stat-content">
            <h3 className="stat-title">Messages</h3>
            <p className="stat-value">{messages.length}</p>
            <p className="stat-label text-secondary">{getUnanalyzedCount()} unanalyzed</p>
          </div>
        </div>

        <div className="stat-card bg-card shadow-md rounded-lg">
          <div className="stat-icon">✅</div>
          <div className="stat-content">
            <h3 className="stat-title">Tasks</h3>
            <p className="stat-value">{tasks.length}</p>
            <p className="stat-label text-secondary">Total tasks</p>
          </div>
        </div>

        <div className="stat-card bg-card shadow-md rounded-lg">
          <div className="stat-icon">⚡</div>
          <div className="stat-content">
            <h3 className="stat-title">Performance</h3>
            <p className="stat-value">98%</p>
            <p className="stat-label text-secondary">System uptime</p>
          </div>
        </div>
      </div>

      <div className="recent-activity bg-card shadow-md rounded-lg">
        <h3 className="activity-title">⚡ Recent Messages</h3>
        <div className="messages-container">
          {(filteredMessages.length > 0 ? filteredMessages : messages).length === 0 ? (
            <div className="tab-empty">
              <div className="tab-empty-icon">⚡</div>
              <p className="tab-empty-title">No messages found</p>
              <p className="tab-empty-description">Messages will appear here when received</p>
            </div>
          ) : (
            (filteredMessages.length > 0 ? filteredMessages : messages).slice(0, 5).map((message) => (
              <div key={message.id} className="message bg-secondary rounded-md">
                <div className="message-header">
                  <div className="message-status-icon" title={message.analyzed ? 'Analyzed' : 'Pending analysis'}>
                    {message.analyzed ? '✅' : '⏳'}
                  </div>
                  <span className="author accent-primary">{message.author}</span>
                  <span className="timestamp text-muted">{formatTimestamp(message.sent_at)}</span>
                  <span className="source text-muted">({message.source_name})</span>
                </div>
                <div className="message-content text-primary">{message.content}</div>
              </div>
            ))
          )}
        </div>
      </div>
    </div>
  );

  // Tasks Tab Content
  const TasksContent = () => (
    <div className="tasks-content animate-fade-in">
      <div className="tasks-header">
        <h2 className="tasks-title">📋 Task Management</h2>
        <button className="btn-primary">
          ➕ New Task
        </button>
      </div>

      <div className="task-filters">
        <div className="filter-group">
          <label className="filter-label text-secondary">Status:</label>
          <select className="filter-select">
            <option value="all">All Tasks</option>
            <option value="open">Open</option>
            <option value="in_progress">In Progress</option>
            <option value="completed">Completed</option>
          </select>
        </div>

        <div className="filter-group">
          <label className="filter-label text-secondary">Priority:</label>
          <select className="filter-select">
            <option value="all">All Priorities</option>
            <option value="critical">Critical</option>
            <option value="high">High</option>
            <option value="medium">Medium</option>
            <option value="low">Low</option>
          </select>
        </div>
      </div>

      {tasks.length === 0 ? (
        <div className="tab-empty">
          <div className="tab-empty-icon">📋</div>
          <p className="tab-empty-title">No tasks yet</p>
          <p className="tab-empty-description">Create your first task to get started with task management</p>
        </div>
      ) : (
        <div className="tasks-list">
          {tasks.map((task) => (
            <div key={task.id} className="task-card bg-card shadow-sm rounded-md">
              <div className="task-header">
                <h4 className="task-title">{task.title}</h4>
                <span className={`task-priority priority-${task.priority}`}>
                  {task.priority}
                </span>
              </div>
              <p className="task-description text-secondary">{task.description}</p>
              <div className="task-meta">
                <span className={`task-status status-${task.status}`}>
                  {task.status.replace('_', ' ')}
                </span>
                <span className="task-date text-muted">
                  {formatTimestamp(task.created_at)}
                </span>
              </div>
            </div>
          ))}
        </div>
      )}
    </div>
  );

  // Analytics Tab Content
  const AnalyticsContent = () => (
    <div className="analytics-content animate-fade-in">
      <h2 className="analytics-title">📈 Analytics</h2>

      <div className="analytics-grid">
        <div className="analytics-card bg-card shadow-md rounded-lg">
          <h3 className="card-title">Task Distribution</h3>
          <div className="tab-empty">
            <div className="tab-empty-icon">📊</div>
            <p className="tab-empty-title">Analytics Coming Soon</p>
            <p className="tab-empty-description">Task analytics and visualizations will be available here</p>
          </div>
        </div>

        <div className="analytics-card bg-card shadow-md rounded-lg">
          <h3 className="card-title">Performance Metrics</h3>
          <div className="tab-empty">
            <div className="tab-empty-icon">⚡</div>
            <p className="tab-empty-title">Metrics Dashboard</p>
            <p className="tab-empty-description">System performance metrics will be displayed here</p>
          </div>
        </div>
      </div>
    </div>
  );

  // Settings Tab Content
  const SettingsContent = () => {
    const [webhookSettings, setWebhookSettings] = useState<WebhookSettings>({
      protocol: 'https',
      host: '',
      webhookUrl: '',
      isActive: false
    });
    const [isLoading, setIsLoading] = useState(false);
    const [operationStatus, setOperationStatus] = useState<{type: 'success' | 'error' | null; message: string}>({type: null, message: ''});

    // Load webhook settings on component mount
    useEffect(() => {
      const loadWebhookSettings = async () => {
        if (!config?.apiBaseUrl) return;

        try {
          const response = await fetch(`${config.apiBaseUrl}/api/webhook-settings`);
          if (response.ok) {
            const result = await response.json();
            if (result.telegram) {
              setWebhookSettings({
                protocol: result.telegram.protocol || 'https',
                host: result.telegram.host || '',
                webhookUrl: result.telegram.webhook_url || '',
                isActive: result.telegram.is_active || false
              });
            }
          }
        } catch (error) {
          console.error('Failed to load webhook settings:', error);
        }
      };

      loadWebhookSettings();
    }, [config]);

    // Update webhook URL when protocol or host changes
    useEffect(() => {
      if (webhookSettings.host) {
        const url = `${webhookSettings.protocol}://${webhookSettings.host}/webhook/telegram`;
        setWebhookSettings(prev => ({ ...prev, webhookUrl: url }));
      } else {
        setWebhookSettings(prev => ({ ...prev, webhookUrl: '' }));
      }
    }, [webhookSettings.protocol, webhookSettings.host]);

    const handleSaveSettings = async () => {
      if (!config?.apiBaseUrl || !webhookSettings.host?.trim()) {
        setOperationStatus({type: 'error', message: 'Host is required'});
        return;
      }

      setIsLoading(true);
      try {
        const response = await fetch(`${config.apiBaseUrl}/api/webhook-settings`, {
          method: 'POST',
          headers: {'Content-Type': 'application/json'},
          body: JSON.stringify({
            protocol: webhookSettings.protocol,
            host: webhookSettings.host
          })
        });

        const result = await response.json();
        setOperationStatus({
          type: result.success ? 'success' : 'error',
          message: result.message
        });
      } catch (error) {
        setOperationStatus({type: 'error', message: 'Failed to save settings'});
      }
      setIsLoading(false);
      setTimeout(() => setOperationStatus({type: null, message: ''}), 3000);
    };

    const handleSetWebhook = async () => {
      if (!config?.apiBaseUrl || !webhookSettings.webhookUrl) {
        setOperationStatus({type: 'error', message: 'Please configure webhook URL first'});
        return;
      }

      setIsLoading(true);
      try {
        const response = await fetch(`${config.apiBaseUrl}/api/webhook-settings/telegram/set`, {
          method: 'POST',
          headers: {'Content-Type': 'application/json'},
          body: JSON.stringify({
            protocol: webhookSettings.protocol,
            host: webhookSettings.host
          })
        });

        const result = await response.json();
        setWebhookSettings(prev => ({ ...prev, isActive: result.success }));
        setOperationStatus({
          type: result.success ? 'success' : 'error',
          message: result.message
        });
      } catch (error) {
        setOperationStatus({type: 'error', message: 'Failed to set webhook'});
      }
      setIsLoading(false);
      setTimeout(() => setOperationStatus({type: null, message: ''}), 3000);
    };

    const handleDeleteWebhook = async () => {
      if (!config?.apiBaseUrl) return;

      setIsLoading(true);
      try {
        const response = await fetch(`${config.apiBaseUrl}/api/webhook-settings/telegram`, {
          method: 'DELETE'
        });

        const result = await response.json();
        setWebhookSettings(prev => ({ ...prev, isActive: false }));
        setOperationStatus({
          type: result.success ? 'success' : 'error',
          message: result.message
        });
      } catch (error) {
        setOperationStatus({type: 'error', message: 'Failed to delete webhook'});
      }
      setIsLoading(false);
      setTimeout(() => setOperationStatus({type: null, message: ''}), 3000);
    };

    return (
      <div className="settings-content animate-fade-in">
        <h2 className="settings-title">⚙️ Settings</h2>

        <div className="settings-sections">
          <div className="settings-section bg-card shadow-sm rounded-lg">
            <h3 className="section-title">Appearance</h3>
            <div className="setting-item">
              <label className="setting-label">Theme</label>
              <ThemeToggle />
            </div>
          </div>

          <div className="settings-section bg-card shadow-sm rounded-lg">
            <h3 className="section-title">Telegram Webhook Configuration</h3>

            <div className="webhook-form">
              <div className="form-row">
                <div className="form-group">
                  <label className="form-label">Protocol</label>
                  <select
                    className="form-select"
                    value={webhookSettings.protocol}
                    onChange={(e) => setWebhookSettings(prev => ({ ...prev, protocol: e.target.value as 'http' | 'https' }))}
                    disabled={isLoading}
                  >
                    <option value="https">HTTPS</option>
                    <option value="http">HTTP</option>
                  </select>
                </div>

                <div className="form-group flex-1">
                  <label className="form-label">Host</label>
                  <input
                    type="text"
                    className="form-input"
                    placeholder="your-domain.ngrok-free.app"
                    value={webhookSettings.host}
                    onChange={(e) => setWebhookSettings(prev => ({ ...prev, host: e.target.value }))}
                    disabled={isLoading}
                  />
                </div>
              </div>

              <div className="form-group">
                <label className="form-label">Generated Webhook URL</label>
                <div className="webhook-url-display">
                  {webhookSettings.webhookUrl || 'Enter host to generate URL'}
                </div>
              </div>

              <div className="webhook-status">
                <span className="setting-label">Webhook Status</span>
                <div className={`webhook-status-indicator ${webhookSettings.isActive ? 'active' : 'inactive'}`}>
                  {webhookSettings.isActive ? '✅ Active' : '❌ Inactive'}
                </div>
              </div>

              <div className="webhook-actions">
                <button
                  className="btn-secondary"
                  onClick={handleSaveSettings}
                  disabled={isLoading || !webhookSettings.host.trim()}
                >
                  {isLoading ? '⏳ Saving...' : '💾 Save Settings'}
                </button>

                <button
                  className="btn-primary"
                  onClick={handleSetWebhook}
                  disabled={isLoading || !webhookSettings.webhookUrl}
                >
                  {isLoading ? '⏳ Setting...' : '🔗 Set Webhook'}
                </button>

                <button
                  className="btn-danger"
                  onClick={handleDeleteWebhook}
                  disabled={isLoading || !webhookSettings.isActive}
                >
                  {isLoading ? '⏳ Deleting...' : '🗑️ Delete Webhook'}
                </button>
              </div>

              {operationStatus.type && (
                <div className={`operation-status ${operationStatus.type}`}>
                  {operationStatus.message}
                </div>
              )}
            </div>
          </div>

          <div className="settings-section bg-card shadow-sm rounded-lg">
            <h3 className="section-title">Notifications</h3>
            <div className="setting-item">
              <label className="setting-label">Real-time Updates</label>
              <div className={`toggle ${connectionStatus === 'connected' ? 'enabled' : 'disabled'}`}>
                {connectionStatus === 'connected' ? '✅' : '❌'}
              </div>
            </div>
          </div>

          <div className="settings-section bg-card shadow-sm rounded-lg">
            <h3 className="section-title">System Info</h3>
            <div className="setting-item">
              <span className="setting-label">API Status</span>
              <span className="setting-value text-secondary">Connected</span>
            </div>
            <div className="setting-item">
              <span className="setting-label">WebSocket</span>
              <span className="setting-value text-secondary">{config?.wsUrl || 'Loading...'}</span>
            </div>
          </div>
        </div>
      </div>
    );
  };

<<<<<<< HEAD
  // Messages Tab Content with Filters
  const MessagesContent = () => (
    <div className="messages-content animate-fade-in">
      <div className="messages-header">
        <h2 className="messages-title">💬 Messages</h2>
      </div>

      {config?.apiBaseUrl && (
        <MessageFilters
          onFiltersChange={handleFiltersChange}
          apiBaseUrl={config.apiBaseUrl}
          className="mb-4"
        />
      )}

      <div className="messages-list bg-card shadow-sm rounded-lg">
        <div className="messages-container">
          {(filteredMessages.length > 0 ? filteredMessages : messages).length === 0 ? (
            <div className="tab-empty">
              <div className="tab-empty-icon">💬</div>
              <p className="tab-empty-title">No messages found</p>
              <p className="tab-empty-description">
                {Object.values(messageFilters).some(v => v)
                  ? 'Try adjusting your filters to see more messages'
                  : 'Messages will appear here when received via Telegram'
                }
              </p>
            </div>
          ) : (
            (filteredMessages.length > 0 ? filteredMessages : messages).map((message) => (
              <div key={message.id} className="message bg-secondary rounded-md">
                <div className="message-header">
                  <div className="message-status-icon" title={message.analyzed ? 'Analyzed' : 'Pending analysis'}>
                    {message.analyzed ? '✅' : '⏳'}
                  </div>
                  <span className="author accent-primary">{message.author}</span>
                  <span className="timestamp text-muted">{formatTimestamp(message.sent_at)}</span>
                  <span className="source text-muted">({message.source_name})</span>
                </div>
                <div className="message-content text-primary">{message.content}</div>
              </div>
            ))
          )}
        </div>
      </div>
    </div>
  );

  const tabs: Tab[] = [
=======
  const menuItems: MenuItem[] = [
>>>>>>> ff54922c
    {
      id: 'dashboard',
      label: 'Dashboard',
      icon: 'dashboard'
    },
    {
      id: 'messages',
      label: 'Messages',
      icon: '💬',
      content: <MessagesContent />,
      badge: (filteredMessages.length > 0 ? filteredMessages : messages).length
    },
    {
      id: 'tasks',
      label: 'Tasks',
      icon: 'tasks',
      badge: tasks.length
    },
    {
      id: 'analytics',
      label: 'Analytics',
      icon: 'messages'
    },
    {
      id: 'settings',
      label: 'Settings',
      icon: 'settings'
    }
  ];

  const renderActiveContent = () => {
    switch (activeTab) {
      case 'dashboard':
        return <DashboardContent />;
      case 'tasks':
        return <TasksContent />;
      case 'analytics':
        return <AnalyticsContent />;
      case 'settings':
        return <SettingsContent />;
      default:
        return <DashboardContent />;
    }
  };

  const headerContent = (
    <div className="sidebar-header-content">
      <div className="sidebar-header-left">
        <span className="page-title">
          {menuItems.find(item => item.id === activeTab)?.label || 'Dashboard'}
        </span>
      </div>
      <div className="sidebar-header-right">
        <div className={`connection-status ${connectionStatus}`}>
          <span className="status-dot"></span>
          <span className="status-text">
            {connectionStatus === 'connected' ? 'WebSocket Connected' :
             connectionStatus === 'connecting' ? 'Connecting to API...' : 'API Disconnected'}
          </span>
        </div>
        <ThemeToggle />
      </div>
    </div>
  );

  return (
    <div className="app sidebar-layout">
      <SidebarLayout
        menuItems={menuItems}
        activeItem={activeTab}
        onItemClick={setActiveTab}
        header={headerContent}
      >
        {renderActiveContent()}
      </SidebarLayout>
    </div>
  );
}

function App() {
  return (
    <ThemeProvider>
      <AppContent />
    </ThemeProvider>
  );
}

export default App;<|MERGE_RESOLUTION|>--- conflicted
+++ resolved
@@ -1,18 +1,9 @@
 import React, { useState, useEffect, useRef } from 'react';
 import { ThemeProvider, ThemeToggle } from './components/ThemeProvider';
-<<<<<<< HEAD
-import { TabNavigation, MobileTabNavigation, Tab } from './components/TabNavigation';
-import { MessageFilters, MessageFiltersState } from './components/MessageFilters';
-import './theme.css';
-import './components/ThemeProvider.css';
-import './components/TabNavigation.css';
-import './components/MessageFilters.css';
-=======
 import { SidebarLayout } from './components/SidebarLayout';
 import { MenuItem } from './components/Sidebar';
 import './theme.css';
 import './components/ThemeProvider.css';
->>>>>>> ff54922c
 import './App.css';
 
 interface Message {
@@ -22,7 +13,6 @@
   author: string;
   sent_at: string;
   source_name: string;
-  analyzed: boolean;
 }
 
 interface Task {
@@ -53,15 +43,6 @@
   const [connectionStatus, setConnectionStatus] = useState<'connecting' | 'connected' | 'disconnected'>('connecting');
   const [config, setConfig] = useState<{wsUrl: string, apiBaseUrl: string} | null>(null);
   const [activeTab, setActiveTab] = useState('dashboard');
-  const [isAnalyzing, setIsAnalyzing] = useState(false);
-  const [analysisResult, setAnalysisResult] = useState<{type: 'success' | 'error' | null; message: string}>({type: null, message: ''});
-  const [messageFilters, setMessageFilters] = useState<MessageFiltersState>({
-    author: '',
-    source: '',
-    dateFrom: '',
-    dateTo: ''
-  });
-  const [filteredMessages, setFilteredMessages] = useState<Message[]>([]);
   const ws = useRef<WebSocket | null>(null);
   const reconnectAttempts = useRef(0);
   const maxReconnectAttempts = 5;
@@ -96,9 +77,6 @@
   useEffect(() => {
     if (!config) return;
 
-    // Load existing messages from API
-    loadMessagesFromAPI();
-
     // WebSocket connection
     const connectWebSocket = () => {
       const wsUrl = config.wsUrl.replace('ws://', window.location.protocol === 'https:' ? 'wss://' : 'ws://');
@@ -120,28 +98,11 @@
           console.log('WebSocket connection confirmed:', data.data.message);
         } else if (data.type === 'message') {
           // Real-time messages only - no deduplication needed since no history
-          const messageData = { ...data.data, analyzed: data.data.analyzed || false };
-
-          // Always update the main messages state for real-time display
           setMessages(prev => {
             // Keep only the last 10 real-time messages for live display
-            return [messageData, ...prev].slice(0, 10);
+            return [data.data, ...prev].slice(0, 10);
           });
-
-          // Apply filters to the new message if filters are active
-          const hasActiveFilters = Object.values(messageFilters).some(v => v !== '');
-          if (hasActiveFilters && matchesFilters(messageData, messageFilters)) {
-            setFilteredMessages(prev => [messageData, ...prev].slice(0, 50));
-          } else if (!hasActiveFilters) {
-            // If no filters are active, update filtered messages too
-            setFilteredMessages(prev => [messageData, ...prev].slice(0, 50));
-          }
-
-          console.log('💬 New real-time message:', messageData);
-        } else if (data.type === 'task_created') {
-          // Handle new tasks created from analysis
-          setTasks(prev => [data.data, ...prev]);
-          console.log('✅ New task created:', data.data);
+          console.log('💬 New real-time message:', data.data);
         }
       };
 
@@ -179,148 +140,17 @@
     return new Date(timestamp).toLocaleTimeString();
   };
 
-  const handleAnalyzeDay = async () => {
-    if (!config?.apiBaseUrl) {
-      setAnalysisResult({type: 'error', message: 'API configuration not available'});
-      return;
-    }
-
-    setIsAnalyzing(true);
-    setAnalysisResult({type: null, message: ''});
-
-    try {
-      const response = await fetch(`${config.apiBaseUrl}/api/analyze-day`, {
-        method: 'POST',
-        headers: {'Content-Type': 'application/json'}
-      });
-
-      const result = await response.json();
-
-      if (response.ok && result.success) {
-        setAnalysisResult({
-          type: 'success',
-          message: `Successfully analyzed ${result.messages_processed} messages and created ${result.tasks_created} task(s)`
-        });
-
-        // Refresh messages to show updated analyzed status
-        await loadMessagesFromAPI();
-      } else {
-        setAnalysisResult({
-          type: 'error',
-          message: result.message || 'Analysis failed'
-        });
-      }
-    } catch (error) {
-      setAnalysisResult({
-        type: 'error',
-        message: 'Failed to connect to API for analysis'
-      });
-    }
-
-    setIsAnalyzing(false);
-    setTimeout(() => setAnalysisResult({type: null, message: ''}), 5000);
-  };
-
-  const loadMessagesFromAPI = async (filters?: MessageFiltersState) => {
-    if (!config?.apiBaseUrl) return;
-
-    try {
-      // Build query string from filters
-      const queryParams = new URLSearchParams();
-      queryParams.set('limit', '50'); // Increase limit when filtering
-
-      const currentFilters = filters || messageFilters;
-      if (currentFilters.author) queryParams.set('author', currentFilters.author);
-      if (currentFilters.source) queryParams.set('source', currentFilters.source);
-      if (currentFilters.dateFrom) queryParams.set('date_from', currentFilters.dateFrom);
-      if (currentFilters.dateTo) queryParams.set('date_to', currentFilters.dateTo);
-
-      const url = `${config.apiBaseUrl}/api/messages?${queryParams.toString()}`;
-      const response = await fetch(url);
-
-      if (response.ok) {
-        const apiMessages = await response.json();
-        setFilteredMessages(apiMessages);
-        // Keep unfiltered messages for real-time updates
-        if (!filters && Object.values(currentFilters).every(v => !v)) {
-          setMessages(apiMessages);
-        }
-      }
-    } catch (error) {
-      console.error('Failed to load messages from API:', error);
-    }
-  };
-
-  const handleFiltersChange = async (filters: MessageFiltersState) => {
-    setMessageFilters(filters);
-    await loadMessagesFromAPI(filters);
-  };
-
-  const matchesFilters = (message: Message, filters: MessageFiltersState): boolean => {
-    // Author filter
-    if (filters.author && !message.author.toLowerCase().includes(filters.author.toLowerCase())) {
-      return false;
-    }
-
-    // Source filter
-    if (filters.source && !message.source_name.toLowerCase().includes(filters.source.toLowerCase())) {
-      return false;
-    }
-
-    // Date filters
-    const messageDate = new Date(message.sent_at);
-    if (filters.dateFrom) {
-      const fromDate = new Date(filters.dateFrom);
-      if (messageDate < fromDate) {
-        return false;
-      }
-    }
-
-    if (filters.dateTo) {
-      const toDate = new Date(filters.dateTo);
-      toDate.setHours(23, 59, 59, 999); // Include entire day
-      if (messageDate > toDate) {
-        return false;
-      }
-    }
-
-    return true;
-  };
-
-  const getUnanalyzedCount = () => {
-    return messages.filter(msg => !msg.analyzed).length;
-  };
-
   // Dashboard Tab Content
   const DashboardContent = () => (
     <div className="dashboard-content animate-fade-in">
-      <div className="dashboard-header">
-        <h2 className="dashboard-title">📊 Dashboard</h2>
-        <div className="dashboard-actions">
-          <button
-            className={`btn-primary analyze-btn ${isAnalyzing ? 'loading' : ''}`}
-            onClick={handleAnalyzeDay}
-            disabled={isAnalyzing || getUnanalyzedCount() === 0}
-            title={getUnanalyzedCount() === 0 ? 'No unanalyzed messages' : `Analyze ${getUnanalyzedCount()} unanalyzed messages`}
-          >
-            {isAnalyzing ? '⏳ Analyzing...' : `🤖 Analyze Day (${getUnanalyzedCount()})`}
-          </button>
-        </div>
-      </div>
-
-      {analysisResult.type && (
-        <div className={`analysis-status ${analysisResult.type}`}>
-          {analysisResult.message}
-        </div>
-      )}
 
       <div className="dashboard-grid">
         <div className="stat-card bg-card shadow-md rounded-lg">
           <div className="stat-icon">📊</div>
           <div className="stat-content">
-            <h3 className="stat-title">Messages</h3>
+            <h3 className="stat-title">Statistics</h3>
             <p className="stat-value">{messages.length}</p>
-            <p className="stat-label text-secondary">{getUnanalyzedCount()} unanalyzed</p>
+            <p className="stat-label text-secondary">Messages received</p>
           </div>
         </div>
 
@@ -344,21 +174,18 @@
       </div>
 
       <div className="recent-activity bg-card shadow-md rounded-lg">
-        <h3 className="activity-title">⚡ Recent Messages</h3>
+        <h3 className="activity-title">⚡ Live Messages Stream</h3>
         <div className="messages-container">
-          {(filteredMessages.length > 0 ? filteredMessages : messages).length === 0 ? (
+          {messages.length === 0 ? (
             <div className="tab-empty">
               <div className="tab-empty-icon">⚡</div>
-              <p className="tab-empty-title">No messages found</p>
-              <p className="tab-empty-description">Messages will appear here when received</p>
+              <p className="tab-empty-title">Waiting for real-time messages</p>
+              <p className="tab-empty-description">New messages will appear instantly when received via Telegram</p>
             </div>
           ) : (
-            (filteredMessages.length > 0 ? filteredMessages : messages).slice(0, 5).map((message) => (
+            messages.slice(0, 5).map((message) => (
               <div key={message.id} className="message bg-secondary rounded-md">
                 <div className="message-header">
-                  <div className="message-status-icon" title={message.analyzed ? 'Analyzed' : 'Pending analysis'}>
-                    {message.analyzed ? '✅' : '⏳'}
-                  </div>
                   <span className="author accent-primary">{message.author}</span>
                   <span className="timestamp text-muted">{formatTimestamp(message.sent_at)}</span>
                   <span className="source text-muted">({message.source_name})</span>
@@ -710,70 +537,11 @@
     );
   };
 
-<<<<<<< HEAD
-  // Messages Tab Content with Filters
-  const MessagesContent = () => (
-    <div className="messages-content animate-fade-in">
-      <div className="messages-header">
-        <h2 className="messages-title">💬 Messages</h2>
-      </div>
-
-      {config?.apiBaseUrl && (
-        <MessageFilters
-          onFiltersChange={handleFiltersChange}
-          apiBaseUrl={config.apiBaseUrl}
-          className="mb-4"
-        />
-      )}
-
-      <div className="messages-list bg-card shadow-sm rounded-lg">
-        <div className="messages-container">
-          {(filteredMessages.length > 0 ? filteredMessages : messages).length === 0 ? (
-            <div className="tab-empty">
-              <div className="tab-empty-icon">💬</div>
-              <p className="tab-empty-title">No messages found</p>
-              <p className="tab-empty-description">
-                {Object.values(messageFilters).some(v => v)
-                  ? 'Try adjusting your filters to see more messages'
-                  : 'Messages will appear here when received via Telegram'
-                }
-              </p>
-            </div>
-          ) : (
-            (filteredMessages.length > 0 ? filteredMessages : messages).map((message) => (
-              <div key={message.id} className="message bg-secondary rounded-md">
-                <div className="message-header">
-                  <div className="message-status-icon" title={message.analyzed ? 'Analyzed' : 'Pending analysis'}>
-                    {message.analyzed ? '✅' : '⏳'}
-                  </div>
-                  <span className="author accent-primary">{message.author}</span>
-                  <span className="timestamp text-muted">{formatTimestamp(message.sent_at)}</span>
-                  <span className="source text-muted">({message.source_name})</span>
-                </div>
-                <div className="message-content text-primary">{message.content}</div>
-              </div>
-            ))
-          )}
-        </div>
-      </div>
-    </div>
-  );
-
-  const tabs: Tab[] = [
-=======
   const menuItems: MenuItem[] = [
->>>>>>> ff54922c
     {
       id: 'dashboard',
       label: 'Dashboard',
       icon: 'dashboard'
-    },
-    {
-      id: 'messages',
-      label: 'Messages',
-      icon: '💬',
-      content: <MessagesContent />,
-      badge: (filteredMessages.length > 0 ? filteredMessages : messages).length
     },
     {
       id: 'tasks',
