import React, { useState, useEffect, useRef } from 'react';
import { ThemeProvider, ThemeToggle } from './components/ThemeProvider';
import { TabNavigation, MobileTabNavigation, Tab } from './components/TabNavigation';
import { TelegramSettingsForm } from './components/TelegramSettings';
import './theme.css';
import './components/ThemeProvider.css';
import './components/TabNavigation.css';
import './components/TelegramSettings.css';
import './App.css';

interface Message {
  id: number;
  external_message_id: string;
  content: string;
  author: string;
  sent_at: string;
  source_name: string;
}

interface Task {
  id: string;
  title: string;
  description: string;
  category: string;
  priority: 'low' | 'medium' | 'high' | 'critical';
  status: 'open' | 'in_progress' | 'completed';
  created_at: string;
}

interface WebhookSettings {
  protocol: 'http' | 'https';
  host: string;
  webhookUrl: string;
  isActive: boolean;
}

interface WebhookOperationResult {
  success: boolean;
  message: string;
}

function AppContent() {
  const [messages, setMessages] = useState<Message[]>([]);
  const [tasks, setTasks] = useState<Task[]>([]);
  const [connectionStatus, setConnectionStatus] = useState<'connecting' | 'connected' | 'disconnected'>('connecting');
  const [config, setConfig] = useState<{wsUrl: string, apiBaseUrl: string} | null>(null);
  const [activeTab, setActiveTab] = useState('dashboard');
  const ws = useRef<WebSocket | null>(null);
  const reconnectAttempts = useRef(0);
  const maxReconnectAttempts = 5;

  useEffect(() => {
    // Fetch client configuration from API
    const fetchConfig = async () => {
      try {
        const protocol = window.location.protocol;
        const apiHost = window.location.hostname + ':8000';
        const configUrl = `${protocol}//${apiHost}/api/config`;

        const response = await fetch(configUrl);
        const clientConfig = await response.json();
        setConfig(clientConfig);
      } catch (error) {
        console.error('Failed to fetch config, using defaults:', error);
        // Fallback to auto-detection - API is always on port 8000
        const protocol = window.location.protocol === 'https:' ? 'wss:' : 'ws:';
        const apiProtocol = window.location.protocol;
        const apiHost = window.location.hostname + ':8000';
        setConfig({
          wsUrl: `${protocol}//${apiHost}/ws`,
          apiBaseUrl: `${apiProtocol}//${apiHost}`
        });
      }
    };

    fetchConfig();
  }, []);

  useEffect(() => {
    if (!config) return;

    // WebSocket connection
    const connectWebSocket = () => {
      const wsUrl = config.wsUrl.replace('ws://', window.location.protocol === 'https:' ? 'wss://' : 'ws://');

      console.log('Connecting to WebSocket:', wsUrl);
      ws.current = new WebSocket(wsUrl);

      ws.current.onopen = () => {
        console.log('WebSocket connected');
        setConnectionStatus('connected');
        reconnectAttempts.current = 0;
      };

      ws.current.onmessage = (event) => {
        const data = JSON.parse(event.data);
        console.log('WebSocket message received:', data);

        if (data.type === 'connection') {
          console.log('WebSocket connection confirmed:', data.data.message);
        } else if (data.type === 'message') {
          // Real-time messages only - no deduplication needed since no history
          setMessages(prev => {
            // Keep only the last 10 real-time messages for live display
            return [data.data, ...prev].slice(0, 10);
          });
          console.log('💬 New real-time message:', data.data);
        }
      };

      ws.current.onclose = (event) => {
        console.log('WebSocket disconnected', event.code, event.reason);
        setConnectionStatus('disconnected');

        // Exponential backoff reconnection
        if (reconnectAttempts.current < maxReconnectAttempts) {
          const delay = Math.min(1000 * Math.pow(2, reconnectAttempts.current), 10000);
          console.log(`Reconnecting in ${delay}ms (attempt ${reconnectAttempts.current + 1})`);
          reconnectAttempts.current++;
          setTimeout(connectWebSocket, delay);
        } else {
          console.log('Max reconnection attempts reached');
        }
      };

      ws.current.onerror = (error) => {
        console.error('WebSocket error:', error);
        setConnectionStatus('disconnected');
      };
    };

    connectWebSocket();

    return () => {
      if (ws.current) {
        ws.current.close();
      }
    };
  }, [config]);

  const formatTimestamp = (timestamp: string) => {
    return new Date(timestamp).toLocaleTimeString();
  };

  // Dashboard Tab Content
  const DashboardContent = () => (
    <div className="dashboard-content animate-fade-in">

      <div className="dashboard-grid">
        <div className="stat-card bg-card shadow-md rounded-lg">
          <div className="stat-icon">📊</div>
          <div className="stat-content">
            <h3 className="stat-title">Statistics</h3>
            <p className="stat-value">{messages.length}</p>
            <p className="stat-label text-secondary">Messages received</p>
          </div>
        </div>

        <div className="stat-card bg-card shadow-md rounded-lg">
          <div className="stat-icon">✅</div>
          <div className="stat-content">
            <h3 className="stat-title">Tasks</h3>
            <p className="stat-value">{tasks.length}</p>
            <p className="stat-label text-secondary">Total tasks</p>
          </div>
        </div>

        <div className="stat-card bg-card shadow-md rounded-lg">
          <div className="stat-icon">⚡</div>
          <div className="stat-content">
            <h3 className="stat-title">Performance</h3>
            <p className="stat-value">98%</p>
            <p className="stat-label text-secondary">System uptime</p>
          </div>
        </div>
      </div>

      <div className="recent-activity bg-card shadow-md rounded-lg">
        <h3 className="activity-title">⚡ Live Messages Stream</h3>
        <div className="messages-container">
          {messages.length === 0 ? (
            <div className="tab-empty">
              <div className="tab-empty-icon">⚡</div>
              <p className="tab-empty-title">Waiting for real-time messages</p>
              <p className="tab-empty-description">New messages will appear instantly when received via Telegram</p>
            </div>
          ) : (
            messages.slice(0, 5).map((message) => (
              <div key={message.id} className="message bg-secondary rounded-md">
                <div className="message-header">
                  <span className="author accent-primary">{message.author}</span>
                  <span className="timestamp text-muted">{formatTimestamp(message.sent_at)}</span>
                  <span className="source text-muted">({message.source_name})</span>
                </div>
                <div className="message-content text-primary">{message.content}</div>
              </div>
            ))
          )}
        </div>
      </div>
    </div>
  );

  // Tasks Tab Content
  const TasksContent = () => (
    <div className="tasks-content animate-fade-in">
      <div className="tasks-header">
        <h2 className="tasks-title">📋 Task Management</h2>
        <button className="btn-primary">
          ➕ New Task
        </button>
      </div>

      <div className="task-filters">
        <div className="filter-group">
          <label className="filter-label text-secondary">Status:</label>
          <select className="filter-select">
            <option value="all">All Tasks</option>
            <option value="open">Open</option>
            <option value="in_progress">In Progress</option>
            <option value="completed">Completed</option>
          </select>
        </div>

        <div className="filter-group">
          <label className="filter-label text-secondary">Priority:</label>
          <select className="filter-select">
            <option value="all">All Priorities</option>
            <option value="critical">Critical</option>
            <option value="high">High</option>
            <option value="medium">Medium</option>
            <option value="low">Low</option>
          </select>
        </div>
      </div>

      {tasks.length === 0 ? (
        <div className="tab-empty">
          <div className="tab-empty-icon">📋</div>
          <p className="tab-empty-title">No tasks yet</p>
          <p className="tab-empty-description">Create your first task to get started with task management</p>
        </div>
      ) : (
        <div className="tasks-list">
          {tasks.map((task) => (
            <div key={task.id} className="task-card bg-card shadow-sm rounded-md">
              <div className="task-header">
                <h4 className="task-title">{task.title}</h4>
                <span className={`task-priority priority-${task.priority}`}>
                  {task.priority}
                </span>
              </div>
              <p className="task-description text-secondary">{task.description}</p>
              <div className="task-meta">
                <span className={`task-status status-${task.status}`}>
                  {task.status.replace('_', ' ')}
                </span>
                <span className="task-date text-muted">
                  {formatTimestamp(task.created_at)}
                </span>
              </div>
            </div>
          ))}
        </div>
      )}
    </div>
  );

  // Analytics Tab Content
  const AnalyticsContent = () => (
    <div className="analytics-content animate-fade-in">
      <h2 className="analytics-title">📈 Analytics</h2>

      <div className="analytics-grid">
        <div className="analytics-card bg-card shadow-md rounded-lg">
          <h3 className="card-title">Task Distribution</h3>
          <div className="tab-empty">
            <div className="tab-empty-icon">📊</div>
            <p className="tab-empty-title">Analytics Coming Soon</p>
            <p className="tab-empty-description">Task analytics and visualizations will be available here</p>
          </div>
        </div>

        <div className="analytics-card bg-card shadow-md rounded-lg">
          <h3 className="card-title">Performance Metrics</h3>
          <div className="tab-empty">
            <div className="tab-empty-icon">⚡</div>
            <p className="tab-empty-title">Metrics Dashboard</p>
            <p className="tab-empty-description">System performance metrics will be displayed here</p>
          </div>
        </div>
      </div>
    </div>
  );

  // Settings Tab Content
<<<<<<< HEAD
  const SettingsContent = () => (
    <div className="settings-content animate-fade-in">
      <h2 className="settings-title">⚙️ Settings</h2>

      <div className="settings-sections">
        {/* Telegram Settings Section */}
        <div className="settings-section bg-card shadow-sm rounded-lg">
          <TelegramSettingsForm config={config} />
        </div>

        <div className="settings-section bg-card shadow-sm rounded-lg">
          <h3 className="section-title">Appearance</h3>
          <div className="setting-item">
            <label className="setting-label">Theme</label>
            <ThemeToggle />
=======
  const SettingsContent = () => {
    const [webhookSettings, setWebhookSettings] = useState<WebhookSettings>({
      protocol: 'https',
      host: '',
      webhookUrl: '',
      isActive: false
    });
    const [isLoading, setIsLoading] = useState(false);
    const [operationStatus, setOperationStatus] = useState<{type: 'success' | 'error' | null; message: string}>({type: null, message: ''});

    // Load webhook settings on component mount
    useEffect(() => {
      const loadWebhookSettings = async () => {
        if (!config?.apiBaseUrl) return;

        try {
          const response = await fetch(`${config.apiBaseUrl}/api/webhook-settings`);
          if (response.ok) {
            const result = await response.json();
            if (result.telegram) {
              setWebhookSettings({
                protocol: result.telegram.protocol || 'https',
                host: result.telegram.host || '',
                webhookUrl: result.telegram.webhook_url || '',
                isActive: result.telegram.is_active || false
              });
            }
          }
        } catch (error) {
          console.error('Failed to load webhook settings:', error);
        }
      };

      loadWebhookSettings();
    }, [config]);

    // Update webhook URL when protocol or host changes
    useEffect(() => {
      if (webhookSettings.host) {
        const url = `${webhookSettings.protocol}://${webhookSettings.host}/webhook/telegram`;
        setWebhookSettings(prev => ({ ...prev, webhookUrl: url }));
      } else {
        setWebhookSettings(prev => ({ ...prev, webhookUrl: '' }));
      }
    }, [webhookSettings.protocol, webhookSettings.host]);

    const handleSaveSettings = async () => {
      if (!config?.apiBaseUrl || !webhookSettings.host?.trim()) {
        setOperationStatus({type: 'error', message: 'Host is required'});
        return;
      }

      setIsLoading(true);
      try {
        const response = await fetch(`${config.apiBaseUrl}/api/webhook-settings`, {
          method: 'POST',
          headers: {'Content-Type': 'application/json'},
          body: JSON.stringify({
            protocol: webhookSettings.protocol,
            host: webhookSettings.host
          })
        });

        const result = await response.json();
        setOperationStatus({
          type: result.success ? 'success' : 'error',
          message: result.message
        });
      } catch (error) {
        setOperationStatus({type: 'error', message: 'Failed to save settings'});
      }
      setIsLoading(false);
      setTimeout(() => setOperationStatus({type: null, message: ''}), 3000);
    };

    const handleSetWebhook = async () => {
      if (!config?.apiBaseUrl || !webhookSettings.webhookUrl) {
        setOperationStatus({type: 'error', message: 'Please configure webhook URL first'});
        return;
      }

      setIsLoading(true);
      try {
        const response = await fetch(`${config.apiBaseUrl}/api/webhook-settings/telegram/set`, {
          method: 'POST',
          headers: {'Content-Type': 'application/json'},
          body: JSON.stringify({
            protocol: webhookSettings.protocol,
            host: webhookSettings.host
          })
        });

        const result = await response.json();
        setWebhookSettings(prev => ({ ...prev, isActive: result.success }));
        setOperationStatus({
          type: result.success ? 'success' : 'error',
          message: result.message
        });
      } catch (error) {
        setOperationStatus({type: 'error', message: 'Failed to set webhook'});
      }
      setIsLoading(false);
      setTimeout(() => setOperationStatus({type: null, message: ''}), 3000);
    };

    const handleDeleteWebhook = async () => {
      if (!config?.apiBaseUrl) return;

      setIsLoading(true);
      try {
        const response = await fetch(`${config.apiBaseUrl}/api/webhook-settings/telegram`, {
          method: 'DELETE'
        });

        const result = await response.json();
        setWebhookSettings(prev => ({ ...prev, isActive: false }));
        setOperationStatus({
          type: result.success ? 'success' : 'error',
          message: result.message
        });
      } catch (error) {
        setOperationStatus({type: 'error', message: 'Failed to delete webhook'});
      }
      setIsLoading(false);
      setTimeout(() => setOperationStatus({type: null, message: ''}), 3000);
    };

    return (
      <div className="settings-content animate-fade-in">
        <h2 className="settings-title">⚙️ Settings</h2>

        <div className="settings-sections">
          <div className="settings-section bg-card shadow-sm rounded-lg">
            <h3 className="section-title">Appearance</h3>
            <div className="setting-item">
              <label className="setting-label">Theme</label>
              <ThemeToggle />
            </div>
>>>>>>> f5ed054a
          </div>

          <div className="settings-section bg-card shadow-sm rounded-lg">
            <h3 className="section-title">Telegram Webhook Configuration</h3>

            <div className="webhook-form">
              <div className="form-row">
                <div className="form-group">
                  <label className="form-label">Protocol</label>
                  <select
                    className="form-select"
                    value={webhookSettings.protocol}
                    onChange={(e) => setWebhookSettings(prev => ({ ...prev, protocol: e.target.value as 'http' | 'https' }))}
                    disabled={isLoading}
                  >
                    <option value="https">HTTPS</option>
                    <option value="http">HTTP</option>
                  </select>
                </div>

                <div className="form-group flex-1">
                  <label className="form-label">Host</label>
                  <input
                    type="text"
                    className="form-input"
                    placeholder="your-domain.ngrok-free.app"
                    value={webhookSettings.host}
                    onChange={(e) => setWebhookSettings(prev => ({ ...prev, host: e.target.value }))}
                    disabled={isLoading}
                  />
                </div>
              </div>

              <div className="form-group">
                <label className="form-label">Generated Webhook URL</label>
                <div className="webhook-url-display">
                  {webhookSettings.webhookUrl || 'Enter host to generate URL'}
                </div>
              </div>

              <div className="webhook-status">
                <span className="setting-label">Webhook Status</span>
                <div className={`webhook-status-indicator ${webhookSettings.isActive ? 'active' : 'inactive'}`}>
                  {webhookSettings.isActive ? '✅ Active' : '❌ Inactive'}
                </div>
              </div>

              <div className="webhook-actions">
                <button
                  className="btn-secondary"
                  onClick={handleSaveSettings}
                  disabled={isLoading || !webhookSettings.host.trim()}
                >
                  {isLoading ? '⏳ Saving...' : '💾 Save Settings'}
                </button>

                <button
                  className="btn-primary"
                  onClick={handleSetWebhook}
                  disabled={isLoading || !webhookSettings.webhookUrl}
                >
                  {isLoading ? '⏳ Setting...' : '🔗 Set Webhook'}
                </button>

                <button
                  className="btn-danger"
                  onClick={handleDeleteWebhook}
                  disabled={isLoading || !webhookSettings.isActive}
                >
                  {isLoading ? '⏳ Deleting...' : '🗑️ Delete Webhook'}
                </button>
              </div>

              {operationStatus.type && (
                <div className={`operation-status ${operationStatus.type}`}>
                  {operationStatus.message}
                </div>
              )}
            </div>
          </div>

          <div className="settings-section bg-card shadow-sm rounded-lg">
            <h3 className="section-title">Notifications</h3>
            <div className="setting-item">
              <label className="setting-label">Real-time Updates</label>
              <div className={`toggle ${connectionStatus === 'connected' ? 'enabled' : 'disabled'}`}>
                {connectionStatus === 'connected' ? '✅' : '❌'}
              </div>
            </div>
          </div>

          <div className="settings-section bg-card shadow-sm rounded-lg">
            <h3 className="section-title">System Info</h3>
            <div className="setting-item">
              <span className="setting-label">API Status</span>
              <span className="setting-value text-secondary">Connected</span>
            </div>
            <div className="setting-item">
              <span className="setting-label">WebSocket</span>
              <span className="setting-value text-secondary">{config?.wsUrl || 'Loading...'}</span>
            </div>
          </div>
        </div>
      </div>
    );
  };

  const tabs: Tab[] = [
    {
      id: 'dashboard',
      label: 'Dashboard',
      icon: '🏠',
      content: <DashboardContent />
    },
    {
      id: 'tasks',
      label: 'Tasks',
      icon: '📋',
      content: <TasksContent />,
      badge: tasks.length
    },
    {
      id: 'analytics',
      label: 'Analytics',
      icon: '📈',
      content: <AnalyticsContent />
    },
    {
      id: 'settings',
      label: 'Settings',
      icon: '⚙️',
      content: <SettingsContent />
    }
  ];

  return (
    <div className="app">
      {/* Desktop Layout */}
      <div className="desktop-layout">
        <div className="app-header bg-secondary border-b border-primary">
          <div className="header-content">
            <div className="logo">
              <span className="logo-text">Task Tracker</span>
            </div>
            <div className="header-actions">
              <div className={`connection-status ${connectionStatus}`}>
                <span className="status-dot"></span>
                <span className="status-text">
                  {connectionStatus === 'connected' ? 'WebSocket Connected' :
                   connectionStatus === 'connecting' ? 'Connecting to API...' : 'API Disconnected'}
                </span>
              </div>
              <ThemeToggle />
            </div>
          </div>
        </div>
        <TabNavigation
          tabs={tabs}
          activeTab={activeTab}
          onTabChange={setActiveTab}
          className="main-tabs"
        />
      </div>

      {/* Mobile Layout */}
      <div className="mobile-layout">
        <div className="mobile-header bg-secondary border-b border-primary">
          <div className="header-content">
            <div className="logo">
              <span className="logo-text">Task Tracker</span>
            </div>
            <div className="header-actions">
              <div className={`connection-status ${connectionStatus}`}>
                <span className="status-dot"></span>
              </div>
              <ThemeToggle />
            </div>
          </div>
        </div>
        <MobileTabNavigation
          tabs={tabs}
          activeTab={activeTab}
          onTabChange={setActiveTab}
          className="main-mobile-tabs"
        />
      </div>
    </div>
  );
}

function App() {
  return (
    <ThemeProvider>
      <AppContent />
    </ThemeProvider>
  );
}

export default App;<|MERGE_RESOLUTION|>--- conflicted
+++ resolved
@@ -1,11 +1,9 @@
 import React, { useState, useEffect, useRef } from 'react';
 import { ThemeProvider, ThemeToggle } from './components/ThemeProvider';
 import { TabNavigation, MobileTabNavigation, Tab } from './components/TabNavigation';
-import { TelegramSettingsForm } from './components/TelegramSettings';
 import './theme.css';
 import './components/ThemeProvider.css';
 import './components/TabNavigation.css';
-import './components/TelegramSettings.css';
 import './App.css';
 
 interface Message {
@@ -294,23 +292,6 @@
   );
 
   // Settings Tab Content
-<<<<<<< HEAD
-  const SettingsContent = () => (
-    <div className="settings-content animate-fade-in">
-      <h2 className="settings-title">⚙️ Settings</h2>
-
-      <div className="settings-sections">
-        {/* Telegram Settings Section */}
-        <div className="settings-section bg-card shadow-sm rounded-lg">
-          <TelegramSettingsForm config={config} />
-        </div>
-
-        <div className="settings-section bg-card shadow-sm rounded-lg">
-          <h3 className="section-title">Appearance</h3>
-          <div className="setting-item">
-            <label className="setting-label">Theme</label>
-            <ThemeToggle />
-=======
   const SettingsContent = () => {
     const [webhookSettings, setWebhookSettings] = useState<WebhookSettings>({
       protocol: 'https',
@@ -449,7 +430,6 @@
               <label className="setting-label">Theme</label>
               <ThemeToggle />
             </div>
->>>>>>> f5ed054a
           </div>
 
           <div className="settings-section bg-card shadow-sm rounded-lg">
