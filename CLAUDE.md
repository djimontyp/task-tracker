--- conflicted
+++ resolved
@@ -354,13 +354,9 @@
 
 ## Active Technologies
 - Python 3.12 (backend), TypeScript 5.9.3 (frontend) + FastAPI 0.117.1, SQLModel 0.0.24, React 18.3.1, TanStack Query 5.90, Zustand 5.0, shadcn/ui (001-daily-review-epic)
-<<<<<<< HEAD
+- Python 3.12 (backend), TypeScript 5.9.3 (frontend) + FastAPI 0.117.1, SQLModel 0.0.24, React 18.3.1, TanStack Query 5.90, shadcn/ui (002-executive-summary)
 - Python 3.12 (backend), TypeScript 5.9.3 (frontend) + FastAPI 0.117.1, SQLModel 0.0.24, React 18.3.1, TanStack Query 5.90, shadcn/ui (003-search)
 - PostgreSQL 15 with `to_tsvector`/`to_tsquery` for FTS (003-search)
-=======
-- Python 3.12 (backend), TypeScript 5.9.3 (frontend) + FastAPI 0.117.1, SQLModel 0.0.24, React 18.3.1, TanStack Query 5.90, shadcn/ui (002-executive-summary)
-- PostgreSQL 15 (existing atoms, topics, topic_atoms tables) (002-executive-summary)
->>>>>>> 4b8c0e3b
 
 **Backend:**
 - Python 3.12, FastAPI 0.117.1, SQLModel 0.0.24
@@ -865,9 +861,6 @@
 3. **Реалізуй в Storybook** — референси інформують, Storybook реалізує
 
 ## Recent Changes
-<<<<<<< HEAD
 - 003-search: Added Python 3.12 (backend), TypeScript 5.9.3 (frontend) + FastAPI 0.117.1, SQLModel 0.0.24, React 18.3.1, TanStack Query 5.90, shadcn/ui
-=======
 - 002-executive-summary: Added Python 3.12 (backend), TypeScript 5.9.3 (frontend) + FastAPI 0.117.1, SQLModel 0.0.24, React 18.3.1, TanStack Query 5.90, shadcn/ui
->>>>>>> 4b8c0e3b
 - 001-daily-review-epic: Added Python 3.12 (backend), TypeScript 5.9.3 (frontend) + FastAPI 0.117.1, SQLModel 0.0.24, React 18.3.1, TanStack Query 5.90, Zustand 5.0, shadcn/ui